--- conflicted
+++ resolved
@@ -25,13 +25,10 @@
 torchmetrics = "^1.7.1"
 scipy = "~1.15.2"
 nltk = "^3.8.1"
-<<<<<<< HEAD
 matplotlib = "^3.10.1"
-=======
 click = "^8.1.7"
 albumentations = "^1.4.11"
 tqdm = "^4.66.4"
->>>>>>> 510064f5
 
 [tool.poetry.group.dev.dependencies]
 ruff = "^0.11.4"
